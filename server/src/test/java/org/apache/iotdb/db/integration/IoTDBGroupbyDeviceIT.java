--- conflicted
+++ resolved
@@ -461,21 +461,12 @@
   @Test
   public void groupByTimeTest() throws ClassNotFoundException {
     String[] retArray = new String[]{
-<<<<<<< HEAD
         "2,root.vehicle.d0,1,1,3,0,0,",
         "22,root.vehicle.d0,0,0,0,0,0,",
         "42,root.vehicle.d0,1,1,0,0,0,",
         "2,root.vehicle.d1,0,null,null,null,null,",
         "22,root.vehicle.d1,0,null,null,null,null,",
         "42,root.vehicle.d1,0,null,null,null,null,",
-=======
-            "2,root.vehicle.d0,1,1,3,0,0,",
-            "22,root.vehicle.d0,0,0,0,0,0,",
-            "42,root.vehicle.d0,0,0,0,0,0,",
-            "2,root.vehicle.d1,0,null,null,null,null,",
-            "22,root.vehicle.d1,0,null,null,null,null,",
-            "42,root.vehicle.d1,0,null,null,null,null,",
->>>>>>> 46542d38
     };
 
     Class.forName(Config.JDBC_DRIVER_NAME);
